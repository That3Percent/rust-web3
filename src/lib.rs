--- conflicted
+++ resolved
@@ -56,15 +56,13 @@
   type Out: futures::Future<Item=rpc::Value, Error=Error> + Send + 'static;
 
   /// Execute remote method with given parameters.
-<<<<<<< HEAD
   fn execute(&self, method: &str, params: Vec<String>) -> Self::Out;
-=======
-  fn execute(&self, method: &str, params: Vec<String>) -> Result<rpc::Value>;
 }
 
 impl<'a, T: 'a + ?Sized> Transport for &'a T where T: Transport {
-  fn execute(&self, method: &str, params: Vec<String>) -> Result<rpc::Value> {
+  type Out = T::Out;
+
+  fn execute(&self, method: &str, params: Vec<String>) -> T::Out {
     (&**self).execute(method, params)
   }
->>>>>>> 56842173
 }